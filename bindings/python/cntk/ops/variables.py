import numpy as np
from cntk import cntk_py, utils
from ..tensor import TensorOpsMixin
from ..utils import typemap, sanitize_precision

FLOAT_32 = 'float32'

def _sanitize_value(shape, value, dtype, device):
    np_dtype = utils.sanitize_dtype_numpy(dtype)
    cntk_dtype = utils.sanitize_dtype_cntk(dtype)

    if value is None:
        if shape is None:
            raise ValueError('you need to specify at least shape or value')
        ndav = utils.create_NDArrayView(shape, cntk_dtype, device)
    else:
        if not isinstance(value, np.ndarray) or value.dtype != np_dtype:
            if np.isscalar(value) and shape:
                value = np.full(shape, value, dtype=np_dtype)
            else:
                value = np.asarray(value, dtype=np_dtype)

        ndav = utils.create_NDArrayView_from_NumPy(value, device)

    return ndav

class Variable(TensorOpsMixin, cntk_py.Variable):
    '''
    Denotes a symbolic entity corresponding to the inputs and outputs of a Function.

    Args:
       shape (`tuple`): the shape of this variable.
       data_type (`np.float32 or np.float64`): data type of the values that will be bound to this variable.
        Default is np.float32
       needs_gradient (`bool`): if set to True any expression that contains this variable
        will also be differentiated with respect to this variable.
       is_sparse(`bool`): whether this is a sparse or dense input (or output)
       dynamic_axes(`list` of `cntk.Axis`): the dynamic axes of this variable. These
        express dimensions that can vary across examples or minibatches.
       name(`str`): an optional name for this parameter.
    '''
    def __init__(self, shape=None, data_type=None, needs_gradient=False, is_sparse=False,
                 dynamic_axes=[cntk_py.Axis.default_dynamic_axis(), cntk_py.Axis.default_batch_axis()], name=''):
        shape = utils.sanitize_shape(shape)

        if data_type is None:
            data_type = FLOAT_32
        dtype = utils.sanitize_dtype_cntk(data_type)

        super(Variable, self).__init__(shape, is_sparse,
                                       dtype, needs_gradient, name, dynamic_axes)

    @property
    @typemap
    def dynamic_axes(self):
        '''
        The dynamic axes of this variable.
        '''
        return super(Variable, self).dynamic_axes()

    @property
    def dtype(self):
        '''
        The NumPy type of this variable. 
        '''
        return sanitize_precision(self.get_data_type())

    @property
    @typemap
    def is_constant(self):
        '''
        Whether this variable is a constant.
        '''
        return super(Variable, self).is_constant()

    @property
    @typemap
    def is_input(self):
        '''
        Whether this variable is an input.
        '''
        return super(Variable, self).is_input()

    @property
    @typemap
    def is_output(self):
        '''
        Whether this variable is an output.
        '''
        return super(Variable, self).is_output()

    @property
    @typemap
    def is_parameter(self):
        '''
        Whether this variable is a parameter.
        '''
        return super(Variable, self).is_parameter()

    @property
    @typemap
    def is_placeholder(self):
        '''
        Whether this variable is a placeholder.
        '''
        return super(Variable, self).is_placeholder()

    @property
    @typemap
    def is_sparse(self):
        '''
        Whether this variable is sparse.
        '''
        return super(Variable, self).is_sparse()

    # @typemap
    # def kind(self):
        # '''
        # kind


        # Returns:
            # `VariableKind`: text
        # '''
        # return super(Variable, self).kind()

    @property
    @typemap
    def name(self):
        '''
        The name of this variable.
        '''
        return super(Variable, self).name()

    @property
    @typemap
    def needs_gradient(self):
        '''
        Whether this variable needs gradients.
        '''
        return super(Variable, self).needs_gradient()

    @property
    @typemap
    def owner(self):
        '''
        The function this variable is an output of.
        '''
        if self.is_output() == False:
            raise RuntimeError('called owner() on a variable that is not an output variable')
        return super(Variable, self).owner()

    @property
    def shape(self):
        '''
        The shape of this variable as a tuple.
        '''
        return super(Variable, self).shape().dimensions()

    @property
    @typemap
    def uid(self):
        '''
        The internally generated unique name of the variable.
        '''
        return super(Variable, self).uid()

class Parameter(TensorOpsMixin, cntk_py.Parameter):
    '''
    A trainable parameter. It can be a scalar, vector, matrix, or tensor
    of floating point numbers that can be modified by a training
    procedure.

    Args:
       shape (`tuple`): the shape of the tensor holding the parameters
       init (`np.ndarray` or `list` or `float` or `int`): Initial value.
        If a numpy array is specified the shape argument is ignored and
        the tensor gets the shape of this argument.
       data_type (`np.float32 or np.float64`): data type of the values stored.
       device (`dev`): the device on which the values should reside.
       name (`str`): an optional name for this parameter

    Parameters are Variables and therefore they inherit all their methods.
    '''
    def __init__(self, shape=None, init=None, data_type=None,
            device=None, name=''):

        if data_type is None:
            if isinstance(init, np.ndarray):
                data_type = str(init.dtype)
            else:
                data_type = FLOAT_32

        if init is None:
            init = 0

        if isinstance(init, (np.ndarray, list, float, int)):
            ndav = _sanitize_value(shape, init, data_type, device)
            super(Parameter, self).__init__(ndav, name)
        else:
            shape = utils.sanitize_shape(shape)
            data_type  = utils.sanitize_dtype_cntk(data_type)
            super(Parameter, self).__init__(shape, data_type, init,
                    device, name)

    @property
    @typemap
    def value(self):
        '''
        NumPy array of the value
        '''
        return super(Parameter, self).value().to_numpy()

    @property
    def shape(self):
        '''
        The shape of this parameter as a tuple.
        '''
        return super(Parameter, self).shape().dimensions()

    @property
    def dtype(self):
        '''
        The NumPy type of this variable. 
        '''
        return sanitize_precision(self.get_data_type())

class Constant(TensorOpsMixin, cntk_py.Constant):
    '''
    A constant value. It can be a scalar, vector, matrix, or tensor
    of floating point numbers that cannot be modified.

    Constants are :class:`cntk.ops.Variable`s and therefore they inherit all their methods.

    Args:
       value (`np.ndarray` or `list` or `float` or `int`): Initial value.
       data_type (`np.float32 or np.float64`): data type to store the values as.
       device (`dev`): the device on which the values should reside.
       name (`str`): an optional name for this constant.
    '''
    def __init__(self, value=None, shape=None, data_type=None, device=None, name=''):

        if data_type is None:
            if isinstance(value, np.ndarray):
                data_type = str(value.dtype)
            else:
                data_type = FLOAT_32

        ndav = _sanitize_value(shape, value, data_type, device)
        super(Constant, self).__init__(ndav, name)

    #TODO how to expose Scalar ?
<<<<<<< HEAD

=======
    
    @property
>>>>>>> 751a63d1
    @typemap
    def value(self):
        '''
        NumPy array of the value
        '''
        return super(Constant, self).value().to_numpy()

    @property
    def shape(self):
        '''
        The shape of this constant as tuple.
        '''
        return super(Constant, self).shape().dimensions()

    @property
    def dtype(self):
        '''
        The NumPy type of this variable. 
        '''
        return sanitize_precision(self.get_data_type())
<|MERGE_RESOLUTION|>--- conflicted
+++ resolved
@@ -61,7 +61,7 @@
     @property
     def dtype(self):
         '''
-        The NumPy type of this variable. 
+        The NumPy type of this variable.
         '''
         return sanitize_precision(self.get_data_type())
 
@@ -221,7 +221,7 @@
     @property
     def dtype(self):
         '''
-        The NumPy type of this variable. 
+        The NumPy type of this variable.
         '''
         return sanitize_precision(self.get_data_type())
 
@@ -250,12 +250,7 @@
         super(Constant, self).__init__(ndav, name)
 
     #TODO how to expose Scalar ?
-<<<<<<< HEAD
-
-=======
-    
-    @property
->>>>>>> 751a63d1
+    @property
     @typemap
     def value(self):
         '''
@@ -273,6 +268,6 @@
     @property
     def dtype(self):
         '''
-        The NumPy type of this variable. 
+        The NumPy type of this variable.
         '''
         return sanitize_precision(self.get_data_type())
