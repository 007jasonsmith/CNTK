//
// <copyright file="ConvolutionalNodes.h" company="Microsoft">
//     Copyright (c) Microsoft Corporation.  All rights reserved.
// </copyright>
//
#pragma once

#include "Basics.h"
#include "Matrix.h"
#include "ComputationNode.h"
#include "InputAndParamNodes.h"
#include "ConvolutionEngine.h"

#include <unordered_set>
#include <map>
#include <string>
#include <vector>
#include <stdexcept>
#include <list>
#include <memory>
#include <algorithm>
#include <assert.h>
#include <atomic>
#include <sstream>
#include <iostream>

namespace Microsoft { namespace MSR { namespace CNTK {

    // -----------------------------------------------------------------------
    // ConvolutionNode (convolutionWeights, inputFeature)
    // -----------------------------------------------------------------------

    // Convolutions (incl. pooling) support two different storage formats:
    // BUGBUG: These are currently hard-selected depending on circumstances, without being reflected in TensoShape.
    //
    // * legacy mode (CPU and GPU without cudnn): Channels are tuples of scalars
    //
    //    This follows "high performance convolutional neural networks for document processing" by Kumar Chellapilla, Sidde Puri, and Patrice Simard.
    //    Each sample is stored as a column-major matrix (height, width) of float[numChannels] (r00, g00, b00, r10, g10, b10, r01, g01, b01, r11, g11, b11).
    // 
    //     - input :  [C  x W  x H      x T]  or  ARRAY[1..T] OF                ARRAY[1..H]  OF ARRAY[1..W]  OF ARRAY[1..C]
    //     - output : [C' x W' x H'     x T]  or  ARRAY[1..T] OF                ARRAY[1..H'] OF ARRAY[1..W'] OF ARRAY[1..C']
    //     - filter : [C' x W" x H" x C    ]  or                 ARRAY[1..C] OF ARRAY[1..H"] OF ARRAY[1..W"] OF ARRAY[1..C']
    // 
    // * GPU with cudnn: Channels are planes
    // 
    //     - input :   [W  x H  x C       x T]   or  ARRAY[1..T] OF                 ARRAY[1..C]  OF ARRAY[1..H]  OF ARRAY[1..W]
    //     - output :  [W' x H' x      C' x T]   or  ARRAY[1..T] OF ARRAY[1..C'] OF                 ARRAY[1..H'] OF ARRAY[1..W']
    //     - filter :  [W" x H" x C  x C'    ]   or                 ARRAY[1..C'] OF ARRAY[1..C]  OF ARRAY[1..H]  OF ARRAY[1..W]
    // 
    // where:
    //  - using ' for output and " for filter
    //  - T = samples (NVidia calls this N)
    //  - W, H = width, height (W', H' for output, W", H" for kernel)
    //  - C = input channels
    //     - 3 for color images, 1 for B&W images
    //     - for hidden layer: dimension of activation vector for each pixel
    //  - C' = output channels = dimension of activation vector for each pixel (also called N by NVidia, inconsistently)
    template<class ElemType>
    class ConvolutionNode : public ComputationNode<ElemType>, public NumInputs<2>
    {
        typedef ComputationNode<ElemType> Base; UsingComputationNodeMembersBoilerplate;
        static const std::wstring TypeName() { return L"Convolution"; }
    public:
        ConvolutionNode(DEVICEID_TYPE deviceId, const wstring & name) :
            Base(deviceId, name),
            m_kernelWidth(SIZE_MAX), m_kernelHeight(SIZE_MAX),
            // initialize to dummy values so we catch missing initialization
            m_horizontalSubsample(SIZE_MAX), m_verticalSubsample(SIZE_MAX),
            m_zeroPadding(false), m_maxTempMemSizeInSamples(SIZE_MAX),
            m_imageLayoutKind(ImageLayoutKind::HWC)
        {
            SetDims(ImageDimensions::AsTensorShape(1, 1, 0, m_imageLayoutKind), 0);
        }
        ConvolutionNode(DEVICEID_TYPE deviceId, const wstring & name, const size_t kernelWidth, const size_t kernelHeight, const size_t outputChannels, const size_t horizontalSubsample, const size_t verticalSubsample, ImageLayoutKind imageLayoutKind,
                        const bool zeroPadding = false, const size_t maxTempMemSizeInSamples = 0) :
            Base(deviceId, name),
            m_outputChannels(outputChannels),
            m_kernelWidth(kernelWidth), m_kernelHeight(kernelHeight),
            m_horizontalSubsample(horizontalSubsample), m_verticalSubsample(verticalSubsample),
            m_zeroPadding(zeroPadding), m_maxTempMemSizeInSamples(maxTempMemSizeInSamples),
            m_imageLayoutKind(imageLayoutKind)
        {
            SetDims(ImageDimensions::AsTensorShape(1, 1, m_outputChannels, m_imageLayoutKind), 0); // TODO: necessary?
            m_factory = ConvolutionEngineFactory<ElemType>::Create(GetDeviceId(), ConvolutionEngineFactory<ElemType>::EngineType::Auto, m_imageLayoutKind);
        }
        ConvolutionNode(const ScriptableObjects::IConfigRecordPtr configp) :
            ConvolutionNode(configp->Get(L"deviceId"), L"<placeholder>", configp->Get(L"kernelWidth"), configp->Get(L"kernelHeight"), configp->Get(L"outputChannels"),
                            configp->Get(L"horizontalSubsample"), configp->Get(L"verticalSubsample"), ImageLayoutKindFrom(configp->Get(L"imageLayout")),
                            configp->Get(L"zeroPadding"), configp->Get(L"maxTempMemSizeInSamples"))
        {
            // weightNodeName, inputValueNodeName, kernelWidth, kernelHeight, outputChannels, horizontalSubsample, verticalSubsample, zeroPadding = false, maxTempMemSizeInSamples = 0
            AttachInputs(configp, this->GetExpectedNumInputs());
        }

        void Save(File& fstream) const override
        {
            Base::Save(fstream);
            fstream << m_kernelWidth << m_kernelHeight << m_horizontalSubsample << m_verticalSubsample;
            uint32_t imageLayoutKind = (uint32_t)m_imageLayoutKind;
            uint32_t outputChannels = (uint32_t)m_outputChannels;
            fstream << outputChannels << imageLayoutKind;
            fstream << m_zeroPadding << m_maxTempMemSizeInSamples;
        }

        void Load(File& fstream, size_t modelVersion) override
        {
            Base::Load(fstream, modelVersion);
            fstream >> m_kernelWidth >> m_kernelHeight >> m_horizontalSubsample >> m_verticalSubsample;
            uint32_t imageLayoutKind, outputChannels;
            fstream >> outputChannels >> imageLayoutKind;
            m_imageLayoutKind = (ImageLayoutKind) imageLayoutKind;
            m_outputChannels = outputChannels;
            SetDims(ImageDimensions::AsTensorShape(1, 1, m_outputChannels, m_imageLayoutKind), 0);  // TODO: needed?
            fstream >> m_zeroPadding >> m_maxTempMemSizeInSamples;
            m_factory = ConvolutionEngineFactory<ElemType>::Create(GetDeviceId(), ConvolutionEngineFactory<ElemType>::EngineType::Auto, m_imageLayoutKind);
        }

        void CopyTo(ComputationNodeBasePtr nodeP, const std::wstring& newName, const CopyNodeFlags flags) const override
        {
            Base::CopyTo(nodeP, newName, flags);
            if (flags & CopyNodeFlags::copyNodeValue)
            {
                auto node = dynamic_pointer_cast<ConvolutionNode<ElemType>>(nodeP);
                node->m_kernelWidth = m_kernelWidth;
                node->m_kernelHeight = m_kernelHeight;

                node->m_horizontalSubsample = m_horizontalSubsample;
                node->m_verticalSubsample = m_verticalSubsample;

                node->m_zeroPadding = m_zeroPadding;

                node->m_maxTempMemSizeInSamples = m_maxTempMemSizeInSamples;

                node->m_imageLayoutKind = m_imageLayoutKind;

                *node->m_tempMatrix = *m_tempMatrix;
            }
        }

        void BackpropTo(const size_t inputIndex, const FrameRange & fr) override
        {
            Matrix<ElemType> sliceOutputGrad = GradientFor(fr);
            Matrix<ElemType> sliceInput1Value = Input(1)->ValueFor(fr);

            size_t batchSize = sliceInput1Value.GetNumCols();
            m_inT->setN(batchSize);
            m_outT->setN(batchSize);
            assert(m_convEng != nullptr);
            if (inputIndex == 0)        // derivative with respect to the weight matrix
            {
                Matrix<ElemType>& grad = Input(0)->Gradient();
                m_convEng->BackwardFilter(*m_outT, sliceOutputGrad, *m_inT, sliceInput1Value, *m_convDesc, *m_filterT, grad, fr.IsAllFrames(), *m_tempMatrix);
            }
            else if (inputIndex == 1)   // derivative with respect to the input feature
            {
                const Matrix<ElemType>& input0 = Input(0)->Value();
                Matrix<ElemType> sliceInput1Grad = Input(1)->GradientFor(fr);
                m_convEng->BackwardData(*m_outT, sliceOutputGrad, *m_filterT, input0, *m_convDesc, *m_inT, sliceInput1Grad, *m_tempMatrix);
            }
        }

        virtual bool OutputUsedInComputingInputNodesGradients() const override
        {
            // The ConvolutionNode does not require its output value for computing
            // the gradients of its input nodes
            return false;
        }

        void ForwardProp(const FrameRange & fr) override
        {
            const Matrix<ElemType>& input0 = Input(0)->Value();
            Matrix<ElemType> sliceInput1Value = Input(1)->ValueFor(fr);
            Matrix<ElemType> sliceOutputValue = ValueFor(fr);

            // update the tensor dimension w.r.t. number of samples
            size_t batchSize = sliceInput1Value.GetNumCols();
            m_inT->setN(batchSize);
            m_outT->setN(batchSize);
            assert(m_convEng != nullptr);
#if NANCHECK
            input0.HasNan("Convolution-input0");
            sliceInput1Value.HasNan("Convolution-input1");
#endif
            m_convEng->Forward(*m_inT, sliceInput1Value, *m_filterT, input0, *m_convDesc, *m_outT, sliceOutputValue, *m_tempMatrix);
#if NANCHECK
            sliceOutputValue.HasNan("Convolution");
#endif
        }

        // BUGBUG: Should not be here. Use PlusNode and m_sampleLayout.  TODO: Bad naming:'output' is actually an 'input'
        void AddBias(const Matrix<ElemType>& output, const Matrix<ElemType>& bias, Matrix<ElemType>& dst)
        {
            assert(m_convEng != nullptr);
            m_convEng->AddBias(*m_outT, output, *m_biasT, bias, dst);
        }

        void BackwardBias(const Matrix<ElemType>& srcGrad, Matrix<ElemType>& biasGrad)
        {
            assert(m_convEng != nullptr);
            m_convEng->BackwardBias(*m_outT, srcGrad, *m_biasT, biasGrad);
        }

        // note: this also infers dimensions from chilren
        void /*ComputationNodeBase::*/Validate(bool isFinalValidationPass) override
        {
            Base::Validate(isFinalValidationPass);
            InferMBLayoutFromInputsForStandardCase();

            // get input and output tensor shape and interpret as image dimensions
            auto inDims = ImageDimensions(GetInputSampleLayout(1), m_imageLayoutKind);

            if (isFinalValidationPass && (inDims.m_width < m_kernelWidth || inDims.m_height < m_kernelHeight))
                InvalidArgument("%ls %ls operation requires that input width be >= kernelWidth and input height >= kernelHeight.", NodeName().c_str(), OperationName().c_str());

            // determine output tensor shape
            const int kernelWidthCenter  = m_zeroPadding ?  m_kernelWidth % 2 : m_kernelWidth;
            const int kernelHeightCenter = m_zeroPadding ? m_kernelHeight % 2 : m_kernelHeight;
            auto outDims = ImageDimensions(
                (inDims.m_width  - kernelWidthCenter)  / m_horizontalSubsample + 1,
                (inDims.m_height - kernelHeightCenter) / m_verticalSubsample   + 1,
                m_outputChannels);

            size_t weightCols = m_kernelWidth * m_kernelHeight * inDims.m_numChannels;

            // check/infer input [0] (weights)
            if (Input(0)->Value().HasNoElements())
                ValidateInferInputDims(0, m_outputChannels, weightCols);

            if (isFinalValidationPass && (Input(0)->GetNumCols() != weightCols || Input(0)->GetNumRows() != m_outputChannels))
                LogicError("convolutionWeight matrix %ls should have dimension [%d, %d] which is [outputChannels, kernelWidth * kernelHeight * inputChannels]", Input(0)->NodeName().c_str(), (int)m_outputChannels, (int)weightCols);

            // check/infer input [1] (data)
            size_t inputDim = inDims.m_width * inDims.m_height * inDims.m_numChannels;
            if (Input(1)->GetNumRows() == 0)
                ValidateInferInputDims(1, inputDim, Input(1)->GetNumCols());

            if (isFinalValidationPass && Input(1)->GetNumRows() != inputDim)
                LogicError("Each column of inDims to the convolution node %ls is a sample and should have dimension %d, which is inputWidth * inputHeight * inputChannels.", NodeName().c_str(), (int)inputDim);

            // that's our dimension
            SetDims(outDims.AsTensorShape(m_imageLayoutKind), Input(1)->GetNumCols());

            if (isFinalValidationPass)
            {
                // set up the various engines and descriptor objects
                // REVIEW alexeyk: is there a better place to create engines?
                assert(m_factory);
                //if (m_factory == nullptr)
                //    m_factory = ConvolutionEngineFactory<ElemType>::Create(m_deviceId, ConvolutionEngineFactory<ElemType>::EngineType::Auto, m_imageLayoutKind);
                // TODO: This seems to expose too much internal knowlegde of the engine to the ConvolutionNode().
                //       Why not just pass everything to the engine creator, and get one object that holds everything.
                if (m_convEng == nullptr)
                    m_convEng = m_factory->CreateConvEngine(m_deviceId, m_maxTempMemSizeInSamples);
                if (m_inT == nullptr)
                    m_inT = m_factory->CreateTensor(inDims.m_width, inDims.m_height, inDims.m_numChannels, 1);
                if (m_filterT == nullptr)
                    m_filterT = m_factory->CreateFilter(m_kernelWidth, m_kernelHeight, inDims.m_numChannels, m_outputChannels);
                if (m_outT == nullptr)
                    m_outT = m_factory->CreateTensor(outDims.m_width, outDims.m_height, outDims.m_numChannels, 1);
                if (m_convDesc == nullptr)
                    m_convDesc = m_factory->CreateConvDescriptor(*m_inT, *m_filterT, m_horizontalSubsample, m_verticalSubsample, m_zeroPadding);
                // REVIEW alexeyk: create per-channel bias (shared across all pixels). Consider adding other types of biases.
                if (m_biasT == nullptr)
                    m_biasT = m_factory->CreateTensor(1, 1, outDims.m_numChannels, 1);
            }
        }

        void DumpNodeInfo(const bool printValues, File& fstream) const override
        {
            Base::DumpNodeInfo(printValues, fstream);

            auto inDims = ImageDimensions(GetInputSampleLayout(1), m_imageLayoutKind);
            auto outDims = ImageDimensions(m_sampleLayout, m_imageLayoutKind);

            char str[4096];
            sprintf(str, "Input[Width:%lu, Height:%lu, Channels:%lu]  \n", inDims.m_width, inDims.m_height, inDims.m_numChannels);
            fstream << string(str);
            sprintf(str, "Kernel[Width:%lu, Height:%lu]  SubSample[Horizontal:%lu, Vertical:%lu]\n", m_kernelWidth, m_kernelHeight, m_horizontalSubsample, m_verticalSubsample);
            fstream << string(str);
            sprintf(str, "Output[Width:%lu, Height:%lu, Channels:%lu]  \n", outDims.m_width, outDims.m_height, outDims.m_numChannels);
            fstream << string(str);
            sprintf(str, "zeroPadding=%ls  maxTempMemSizeInSamples=%lu\n", m_zeroPadding? L"true" : L"false", m_maxTempMemSizeInSamples);
            fstream << string(str);
        }

        void SetmMaxTempMemSizeInSamples(const size_t maxTempMemSizeInSamples)
        {
            m_maxTempMemSizeInSamples = maxTempMemSizeInSamples;
        }

        //request matrices needed to do node function value evaluation
        void RequestMatricesBeforeForwardProp(MatrixPool& matrixPool) override
        {
            Base::RequestMatricesBeforeForwardProp(matrixPool);
            RequestMatrixFromPool(m_tempMatrix, matrixPool);
        }

        //release gradient and temp matrices that no longer needed after all the children's gradients are computed.
        void ReleaseMatricesAfterBackprop(MatrixPool& matrixPool) override
        {
            Base::ReleaseMatricesAfterBackprop(matrixPool);
            ReleaseMatrixToPool(m_tempMatrix, matrixPool);
        }

    private:
        size_t m_outputChannels;
        size_t m_kernelWidth, m_kernelHeight;
        size_t m_horizontalSubsample, m_verticalSubsample;
        bool m_zeroPadding;
        bool m_1DConvolutionOnGPUSparse;

        shared_ptr<Matrix<ElemType>> m_tempMatrix;
        size_t m_maxTempMemSizeInSamples;   // can change during runtime

        ImageLayoutKind m_imageLayoutKind;  // how to interpret the tensor (which dimensions are X/Y and C)

        std::unique_ptr<ConvolutionEngineFactory<ElemType>> m_factory;
        std::unique_ptr<ConvolutionEngine<ElemType>> m_convEng;

        std::unique_ptr<ConvolutionTensor4D> m_inT;
        std::unique_ptr<ConvolutionFilter> m_filterT;
        std::unique_ptr<ConvolutionTensor4D> m_outT;
        std::unique_ptr<ConvolutionDescriptor> m_convDesc;
        std::unique_ptr<ConvolutionTensor4D> m_biasT;
    };

    template class ConvolutionNode<float>; 
    template class ConvolutionNode<double>;

    // -----------------------------------------------------------------------
    // PoolingNodeBase (input)
    // -----------------------------------------------------------------------

    template<class ElemType>
    class PoolingNodeBase : public ComputationNode<ElemType>, public NumInputs<1>
    {
        typedef ComputationNode<ElemType> Base; UsingComputationNodeMembers;
    public:
        PoolingNodeBase(DEVICEID_TYPE deviceId, const wstring & name) :
            Base(deviceId, name),
            m_windowWidth(SIZE_MAX), m_windowHeight(SIZE_MAX),
            m_horizontalSubsample(SIZE_MAX), m_verticalSubsample(SIZE_MAX),
            m_imageLayoutKind(ImageLayoutKind::HWC)
        { }
        PoolingNodeBase(DEVICEID_TYPE deviceId, const wstring & name, const size_t windowWidth, const size_t windowHeight, const size_t horizontalSubsample, const size_t verticalSubsample, ImageLayoutKind imageLayoutKind) :
            Base(deviceId, name),
            m_windowWidth(windowWidth), m_windowHeight(windowHeight),
            m_horizontalSubsample(horizontalSubsample), m_verticalSubsample(verticalSubsample),
            m_imageLayoutKind(imageLayoutKind)
        {
            m_factory = ConvolutionEngineFactory<ElemType>::Create(GetDeviceId(), ConvolutionEngineFactory<ElemType>::EngineType::Auto, m_imageLayoutKind);
        }
        PoolingNodeBase(const ScriptableObjects::IConfigRecordPtr configp) :
            PoolingNodeBase(configp->Get(L"deviceId"), L"<placeholder>", configp->Get(L"windowWidth"), configp->Get(L"windowHeight"), configp->Get(L"horizontalSubsample"), configp->Get(L"verticalSubsample"), ImageLayoutKindFrom(configp->Get(L"imageLayout")))
        {
            // input, windowWidth, windowHeight, horizontalSubsample, verticalSubsample
            AttachInputs(configp, this->GetExpectedNumInputs());
        }

        void Save(File& fstream) const override
        {
            Base::Save(fstream);
            uint32_t imageLayoutKind = (uint32_t)m_imageLayoutKind;
            uint32_t windowWidth = (uint32_t)m_windowWidth;
            fstream << windowWidth << imageLayoutKind << m_windowHeight << m_horizontalSubsample << m_verticalSubsample;
        }

        void Load(File& fstream, size_t modelVersion) override
        {
            Base::Load(fstream, modelVersion);
            uint32_t imageLayoutKind, windowWidth;
            fstream >> windowWidth >> imageLayoutKind >> m_windowHeight >> m_horizontalSubsample >> m_verticalSubsample;
            m_windowWidth = windowWidth;
            m_imageLayoutKind = (ImageLayoutKind)imageLayoutKind;
            m_factory = ConvolutionEngineFactory<ElemType>::Create(GetDeviceId(), ConvolutionEngineFactory<ElemType>::EngineType::Auto, m_imageLayoutKind);
        }

        void CopyTo(ComputationNodeBasePtr nodeP, const std::wstring& newName, const CopyNodeFlags flags) const override
        {
            Base::CopyTo(nodeP, newName, flags);
            if (flags & CopyNodeFlags::copyNodeValue)
            {
                auto node = dynamic_pointer_cast<PoolingNodeBase<ElemType>>(nodeP);

                node->m_windowWidth = m_windowWidth;
                node->m_windowHeight = m_windowHeight;

                node->m_horizontalSubsample = m_horizontalSubsample;
                node->m_verticalSubsample = m_verticalSubsample;

                node->m_inputSizePerSample = m_inputSizePerSample;
                node->m_outputSizePerSample = m_outputSizePerSample;

                node->m_imageLayoutKind = m_imageLayoutKind;
            }
        }

        void BackpropTo(const size_t /*inputIndex*/, const FrameRange & fr) override
        {
            Matrix<ElemType> sliceInput0Grad = Input(0)->GradientFor(fr);
            Matrix<ElemType> sliceOutputGrad = GradientFor(fr);

            Matrix<ElemType> sliceInput0Value = Input(0)->ValueFor(fr);
            Matrix<ElemType> sliceOutputValue = ValueFor(fr);

            size_t batchSize = sliceInput0Value.GetNumCols();
            m_inT->setN(batchSize);
            m_outT->setN(batchSize);
            assert(m_poolEng != nullptr);
            assert(m_poolDesc != nullptr);
            m_poolEng->Backward(*m_outT, sliceOutputValue, sliceOutputGrad, *m_poolDesc, *m_inT, sliceInput0Value, sliceInput0Grad);
        }

        void ForwardProp(const FrameRange & fr) override
        {
            Matrix<ElemType> sliceInput0Value = Input(0)->ValueFor(fr);
            Matrix<ElemType> sliceOutputValue = ValueFor(fr);

            size_t batchSize = sliceInput0Value.GetNumCols();
            m_inT->setN(batchSize);
            m_outT->setN(batchSize);
            assert(m_poolEng != nullptr);
            assert(m_poolDesc != nullptr);
            m_poolEng->Forward(*m_inT, sliceInput0Value, *m_poolDesc, *m_outT, sliceOutputValue);
        }

        void Validate(bool isFinalValidationPass) override
        {
            Base::Validate(isFinalValidationPass);
            InferMBLayoutFromInputsForStandardCase();

            // get input tensor shape and interpret as image dimensions
            auto inDims = ImageDimensions(GetInputSampleLayout(0), m_imageLayoutKind);

            if (isFinalValidationPass && (inDims.m_width < m_windowWidth || inDims.m_height < m_windowHeight))
                InvalidArgument("PoolingNodeBase: inputWidth must >= windowWidth and inputHeight must >= windowHeight.");

            // determine output tensor shape
            auto outDims = ImageDimensions(
                (inDims.m_width  - m_windowWidth)  / m_horizontalSubsample + 1,
                (inDims.m_height - m_windowHeight) / m_verticalSubsample   + 1,
                inDims.m_numChannels);

            m_inputSizePerSample = inDims.m_width * inDims.m_height * inDims.m_numChannels;

            if (Input(0)->GetNumRows() == 0)
                ValidateInferInputDims(0, m_inputSizePerSample, Input(0)->GetNumCols());    // TODO: We should infer a tensor dimension for the input instead.

            if (isFinalValidationPass && Input(0)->GetNumRows() != m_inputSizePerSample)    // TODO: Can be removed once tensor shape and numRows are perfectly in sync.
                LogicError("each column of input to the MaxPooling node %ls is a sample and should have dimension %d, which is inputWidth * inputHeight * inputChannels", NodeName().c_str(), (int)m_inputSizePerSample);

            SetDims(outDims.AsTensorShape(m_imageLayoutKind), Input(0)->GetNumCols());

            if (isFinalValidationPass)
            {
                // set up various engines and descriptor objects
                // REVIEW alexeyk: is there a better place to create engines?
                assert(m_factory);
                //if (m_factory == nullptr)
                //    m_factory = ConvolutionEngineFactory<ElemType>::Create(m_deviceId, ConvolutionEngineFactory<ElemType>::EngineType::Auto, m_imageLayoutKind);
                if (m_poolEng == nullptr)
                    m_poolEng = m_factory->CreatePoolEngine(m_deviceId);
                if (m_inT == nullptr)
                    m_inT = m_factory->CreateTensor(inDims.m_width, inDims.m_height, inDims.m_numChannels, 1);
                if (m_outT == nullptr)
                    m_outT = m_factory->CreateTensor(outDims.m_width, outDims.m_height, outDims.m_numChannels, 1);
            }
        }

        void DumpNodeInfo(const bool printValues, File& fstream) const override
        {
            Base::DumpNodeInfo(printValues, fstream);

            auto inputSampleLayout = GetInputSampleLayout(0);

            char str[4096];
            sprintf(str, "Input[Width:%lu, Height:%lu, Channels:%lu]  \n", inputSampleLayout[1], inputSampleLayout[2], inputSampleLayout[0]);
            fstream << string(str);
            sprintf(str, "PoolingWindow[Width:%lu, Height:%lu]  SubSampling[Horizontal:%lu, Vertical:%lu]\n", m_windowWidth, m_windowHeight, m_horizontalSubsample, m_verticalSubsample);
            fstream << string(str);
            sprintf(str, "Output[Width:%lu, Height:%lu, Channels:%lu]  \n", m_sampleLayout[1], m_sampleLayout[2], m_sampleLayout[0]);
            fstream << string(str);
            sprintf(str, "TotalSizePerSample[Input:%lu, Output:%lu]  \n", m_inputSizePerSample, m_outputSizePerSample);
            fstream << string(str);
        }

    protected:
        size_t m_windowWidth, m_windowHeight;
        size_t m_horizontalSubsample, m_verticalSubsample;
        size_t m_inputSizePerSample, m_outputSizePerSample;

        ImageLayoutKind m_imageLayoutKind;  // how to interpret the tensor (which dimensions are X/Y and C)

        std::unique_ptr<ConvolutionEngineFactory<ElemType>> m_factory;
        std::unique_ptr<PoolingEngine<ElemType>> m_poolEng;

        std::unique_ptr<ConvolutionTensor4D> m_inT;
        std::unique_ptr<ConvolutionTensor4D> m_outT;
        std::unique_ptr<PoolingDescriptor> m_poolDesc;
    };

    // add this at the start of each derived class, to get access to the members of ComputationNode
    // See #define of 'UsingComputationNodeMembersBoilerplate' for more explanation.
#define UsingPoolingNodeBaseMembers UsingComputationNodeMembersBoilerplate; \
    protected:  \
        using Base::m_factory; using Base::m_poolDesc; using Base::m_windowWidth; using Base::m_windowHeight; using Base::m_horizontalSubsample; using Base::m_verticalSubsample; using Base::m_inputSizePerSample; using Base::m_outputSizePerSample; \
    public:

    // -----------------------------------------------------------------------
    // MaxPoolingNode
    // -----------------------------------------------------------------------

    template<class ElemType>
    class MaxPoolingNode : public PoolingNodeBase<ElemType>
    {
        typedef PoolingNodeBase<ElemType> Base; UsingPoolingNodeBaseMembers;
        static const std::wstring TypeName() { return L"MaxPooling"; }
    public:
        MaxPoolingNode(DEVICEID_TYPE deviceId, const wstring & name) : Base(deviceId, name) { }
        MaxPoolingNode(DEVICEID_TYPE deviceId, const wstring & name, const size_t windowWidth, const size_t windowHeight, const size_t horizontalSubsample, const size_t verticalSubsample, ImageLayoutKind imageLayoutKind) :
            Base(deviceId, name, windowWidth, windowHeight, horizontalSubsample, verticalSubsample, imageLayoutKind)
        { }
        MaxPoolingNode(const ScriptableObjects::IConfigRecordPtr configp) :
            Base(configp)
        { }

        void Validate(bool isFinalValidationPass) override
        {
            Base::Validate(isFinalValidationPass);
            if (isFinalValidationPass && m_poolDesc == nullptr)
                m_poolDesc = m_factory->CreatePoolDescriptor(PoolingDescriptor::PoolKind::Max, m_windowWidth, m_windowHeight, m_horizontalSubsample, m_verticalSubsample, 0, 0);
        }
    };

    template class MaxPoolingNode<float>; 
    template class MaxPoolingNode<double>;    

    // -----------------------------------------------------------------------
    // AveragePoolingNode
    // -----------------------------------------------------------------------

    template<class ElemType>
    class AveragePoolingNode : public PoolingNodeBase<ElemType>
    {
        typedef PoolingNodeBase<ElemType> Base; UsingPoolingNodeBaseMembers;
        static const std::wstring TypeName() { return L"AveragePooling"; }
    public:
        AveragePoolingNode(DEVICEID_TYPE deviceId, const wstring & name) : Base(deviceId, name) { }
        AveragePoolingNode(DEVICEID_TYPE deviceId, const wstring & name, const size_t windowWidth, const size_t windowHeight, const size_t horizontalSubsample, const size_t verticalSubsample, ImageLayoutKind imageLayoutKind) :
            Base(deviceId, name, windowWidth, windowHeight, horizontalSubsample, verticalSubsample, imageLayoutKind)
        { }
        AveragePoolingNode(const ScriptableObjects::IConfigRecordPtr configp) :
            Base(configp)
        { }

        virtual bool OutputUsedInComputingInputNodesGradients() const override
        {
            // The AveragePoolingNode does not require its output value for computing
            // the gradients of its input nodes
            return false;
        }

        virtual bool InputUsedInComputingInputNodesGradients(size_t childIndex) const override
        {
            // The AveragePoolingNode does not require any of it's input's values for computing
            // the gradients of its input nodes
            UNREFERENCED_PARAMETER(childIndex);
            return false;
        }

        void Validate(bool isFinalValidationPass) override
        {
            Base::Validate(isFinalValidationPass);
            if (isFinalValidationPass && m_poolDesc == nullptr)
                m_poolDesc = m_factory->CreatePoolDescriptor(PoolingDescriptor::PoolKind::Average, m_windowWidth, m_windowHeight, m_horizontalSubsample, m_verticalSubsample, 0, 0);
        }
    };

    template class AveragePoolingNode<float>; 
    template class AveragePoolingNode<double>;    

    // Implements batch normalization technique as described in:
    // Batch Normalization: Accelerating Deep Network Training by Reducing Internal Covariate Shift [S. Ioffe, C. Szegedy]
    // http://arxiv.org/abs/1502.03167
    // REVIEW alexeyk: is this a right header for this node? It's not really limited to only convolutional nodes.
    template<class ElemType>
    class BatchNormalizationNode : public ComputationNode<ElemType>, public NumInputs<5>
    {
        typedef ComputationNode<ElemType> Base; UsingComputationNodeMembersBoilerplate;
        static const std::wstring TypeName() { return L"BatchNormalization"; }
    public:
        BatchNormalizationNode(DEVICEID_TYPE deviceId, const wstring & name) :
            Base(deviceId, name), m_eval(false), m_spatial(false), m_expAvgFactor(0), m_mbCount(0), m_imageLayoutKind(ImageLayoutKind::CHW)
        {
        }
        BatchNormalizationNode(DEVICEID_TYPE deviceId, const wstring & name, bool eval, bool spatial, double expAvgFactor, ImageLayoutKind imageLayoutKind) :
            Base(deviceId, name), m_eval(eval), m_spatial(spatial), m_expAvgFactor(expAvgFactor), m_imageLayoutKind(imageLayoutKind), m_mbCount(0)
        {
        }
        BatchNormalizationNode(const ScriptableObjects::IConfigRecordPtr configp) :
            BatchNormalizationNode(configp->Get(L"deviceId"), L"<placeholder>", configp->Get(L"eval"), configp->Get(L"spatial"), configp->Get(L"expAvgFactor"),
                ImageLayoutKindFrom(configp->Get(L"imageLayout")))
        {
            AttachInputs(configp, this->GetExpectedNumInputs());
        }

        void Save(File& fstream) const override
        {
            Base::Save(fstream);
            fstream << m_version.VerWrittenCur() << m_version.VerReadableCur();

            fstream << m_eval;
            fstream << m_spatial;
            fstream << m_expAvgFactor;
            fstream << (int32_t)m_imageLayoutKind;
            fstream << m_mbCount;
        }

        void Load(File& fstream, size_t modelVersion) override
        {
            Base::Load(fstream, modelVersion);

            // Read and check version.
            // REVIEW alexeyk: extract version checking so it can be re-used in other places.
            // BUGBUG: We must serialize m_inputLayout.
            int32_t verWritten;
            int32_t verReadable;
            fstream >> verWritten >> verReadable;

            if (verReadable > verWritten)
                RuntimeError("Corrupt model file.");
            if (verWritten < m_version.VerWeCanReadBack())
                RuntimeError("Model is too old.");
            if (verReadable > m_version.VerWrittenCur())
                RuntimeError("Model is too new.");

            fstream >> m_eval;
            fstream >> m_spatial;
            fstream >> m_expAvgFactor;
            if (verWritten >= 0x00010002)
            {
                fstream >> m_imageLayoutKind;
                fstream >> m_mbCount;
            }
        }

        void CopyTo(ComputationNodeBasePtr nodeP, const std::wstring& newName, const CopyNodeFlags flags) const override
        {
            Base::CopyTo(nodeP, newName, flags);
            if (flags & CopyNodeFlags::copyNodeValue)
            {
                auto node = dynamic_pointer_cast<BatchNormalizationNode<ElemType>>(nodeP);
                assert(node != nullptr);

                node->m_eval = m_eval;
                node->m_spatial = m_spatial;
                node->m_expAvgFactor = m_expAvgFactor;
            }
        }

        void BackpropTo(const size_t inputIndex, const FrameRange & fr) override
        {
            if (m_eval)
                LogicError("BatchNormalization does not compute derivatives in inference mode.");

            if (inputIndex == 0) // derivative with respect to the input.
            {
                Matrix<ElemType> sliceOutputGrad = GradientFor(fr);
                Matrix<ElemType> sliceInputValue = Input(0)->ValueFor(fr);
                const Matrix<ElemType>& scale = Input(1)->Value();
                const Matrix<ElemType>& bias = Input(2)->Value();

                size_t batchSize = sliceInputValue.GetNumCols();
                m_inT->setN(batchSize);
                assert(m_convEng != nullptr);

                Matrix<ElemType> sliceInputGrad = Input(0)->GradientFor(fr);
                m_dScale->Resize(scale.GetNumRows(), scale.GetNumCols());
                m_dBias->Resize(bias.GetNumRows(), bias.GetNumCols());
                // Compute all derivatives in one step. Save derivatives with respect to scale and bias in temp matrices.
                m_convEng->BackwardNormalizeBatch(*m_inT, sliceInputValue, sliceOutputGrad, sliceInputGrad, *m_scaleBiasT, scale, m_spatial,
                    *m_saveMean, *m_saveInvStdDev, *m_dScale, *m_dBias);
            }
            else if (inputIndex == 1) // derivative with respect to the scale
            {
                // Derivative with respect to the scale was precomputed during input derivative computation.
                Matrix<ElemType>& grad = Input(1)->Gradient();
                grad.SetValue(grad.GetNumRows(), grad.GetNumCols(), grad.GetDeviceId(), m_dScale->BufferPointer());
            }
            else if (inputIndex == 2) // derivative with respect to the bias
            {
                // Derivative with respect to the bias was precomputed during input derivative computation.
                Matrix<ElemType>& grad = Input(2)->Gradient();
                grad.SetValue(grad.GetNumRows(), grad.GetNumCols(), grad.GetDeviceId(), m_dBias->BufferPointer());
            }
            // No derivatives with respect to running mean and InvStdDev.
        }

        void ForwardProp(const FrameRange & fr) override
        {
            Matrix<ElemType> sliceInputValue = Input(0)->ValueFor(fr);

            const Matrix<ElemType>& scale = Input(1)->Value();
            const Matrix<ElemType>& bias = Input(2)->Value();
            Matrix<ElemType>& runMean = Input(3)->Value();
            Matrix<ElemType>& runInvStdDev = Input(4)->Value();
            assert(scale.GetNumRows() == bias.GetNumRows());
            assert(scale.GetNumCols() == bias.GetNumCols());
            assert(runMean.GetNumRows() == scale.GetNumRows());
            assert(runMean.GetNumCols() == scale.GetNumCols());
            assert(runMean.GetNumRows() == runInvStdDev.GetNumRows());
            assert(runMean.GetNumCols() == runInvStdDev.GetNumCols());

            Matrix<ElemType> sliceOutputValue = ValueFor(fr);

            size_t batchSize = sliceInputValue.GetNumCols();
            m_inT->setN(batchSize);
            assert(m_convEng != nullptr);
#if NANCHECK
            sliceInputValue.HasNan("BatchNormalization-input");
#endif
            if (m_eval)
                m_convEng->NormalizeBatchInference(*m_inT, sliceInputValue, *m_scaleBiasT, scale, bias, m_spatial, runMean, runInvStdDev, sliceOutputValue);
            else
            {
                // REVIEW alexeyk: hack, use m_expAvgFactor <= 0 to compute CMA.
                double expAvgFactor = (m_expAvgFactor > 0) ? m_expAvgFactor : (1.0 / (1.0 + m_mbCount));

                if (m_saveMean->GetNumElements() != runMean.GetNumElements())
                    m_saveMean->Resize(runMean.GetNumRows(), runMean.GetNumCols());
                if (m_saveInvStdDev->GetNumElements() != runMean.GetNumElements())
                    m_saveInvStdDev->Resize(runMean.GetNumRows(), runMean.GetNumCols());

                m_convEng->NormalizeBatch(*m_inT, sliceInputValue, *m_scaleBiasT, scale, bias, m_spatial, expAvgFactor, runMean, runInvStdDev,
                    sliceOutputValue, *m_saveMean, *m_saveInvStdDev);

                m_mbCount++;
            }
#if NANCHECK
            sliceOutputValue.HasNan("BatchNormalization-output");
            runMean.HasNan("BatchNormalization-runMean");
            runInvStdDev.HasNan("BatchNormalization-runInvStdDev");
            m_saveMean->HasNan("BatchNormalization-saveMean");
            m_saveInvStdDev->HasNan("BatchNormalization-saveInvStdDev");
#endif
        }

        void Validate(bool isFinalValidationPass) override
        {
            Base::Validate(isFinalValidationPass);
            InferMBLayoutFromInputsForStandardCase();

            SetDims(Input(0));

            if (isFinalValidationPass)
            {
                auto shape = GetSampleLayout();

                if (m_factory == nullptr)
                    m_factory = ConvolutionEngineFactory<ElemType>::Create(m_deviceId, ConvolutionEngineFactory<ElemType>::EngineType::Auto, m_imageLayoutKind);
                if (m_convEng == nullptr)
                    m_convEng = m_factory->CreateConvEngine(m_deviceId, 0);
                if (m_spatial)
                {
                    auto dims = ImageDimensions(shape, m_imageLayoutKind);
                    if (m_inT == nullptr)
                        m_inT = m_factory->CreateTensor(dims.m_width, dims.m_height, dims.m_numChannels, 1);
                    if (m_scaleBiasT == nullptr)
                        m_scaleBiasT = m_factory->CreateTensor(1, 1, dims.m_numChannels, 1);
                }
                else
                {
                    if (m_inT == nullptr)
                        m_inT = m_factory->CreateTensor(shape.GetNumElements(), 1, 1, 1);
                    if (m_scaleBiasT == nullptr)
                        m_scaleBiasT = m_factory->CreateTensor(shape.GetNumElements(), 1, 1, 1);
                }
            }
        }

        void RequestMatricesBeforeForwardProp(MatrixPool& matrixPool) override
        {
            Base::RequestMatricesBeforeForwardProp(matrixPool);
            if (!m_eval)
            {
                RequestMatrixFromPool(m_saveMean, matrixPool);
                RequestMatrixFromPool(m_saveInvStdDev, matrixPool);
            }
        }

        void RequestMatricesBeforeBackprop(MatrixPool& matrixPool) override
        {
            Base::RequestMatricesBeforeBackprop(matrixPool);
            if (!m_eval)
            {
                RequestMatrixFromPool(m_dScale, matrixPool);
                RequestMatrixFromPool(m_dBias, matrixPool);
            }
        }

        void ReleaseMatricesAfterBackprop(MatrixPool& matrixPool) override
        {
            Base::ReleaseMatricesAfterBackprop(matrixPool);
            if (!m_eval)
            {
                ReleaseMatrixToPool(m_saveMean, matrixPool);
                ReleaseMatrixToPool(m_saveInvStdDev, matrixPool);
                ReleaseMatrixToPool(m_dScale, matrixPool);
                ReleaseMatrixToPool(m_dBias, matrixPool);
            }
        }

        void SetEvalMode(bool bnEvalMode)
        {
<<<<<<< HEAD
            m_eval = bnEvalMode; 
        }
=======
            m_eval = bnEvalMode;
        }

>>>>>>> 9b841a54
    private:
        struct VersionInfo
        {
            //int32_t VerWrittenCur() const     { return 0x00010001; } // Initial
            int32_t VerWrittenCur() const     { return 0x00010002; }   // Added m_imageLayoutKind and m_mbCount
            int32_t VerReadableCur() const    { return 0x00010002; }
            int32_t VerWeCanReadBack() const  { return 0x00010001; }
        };
        VersionInfo m_version;

    private:
        // Determines whether to use training or inference(evaluation) mode.
        bool m_eval;
        // Determines whether to use per-activation (used after non-convolutional layers like fully connected)
        // or spatial (used after convolutional layers).
        bool m_spatial;
        // Smoothing factor.
        double m_expAvgFactor;
        // Layout (e.g. CHW).
        ImageLayoutKind m_imageLayoutKind;
        // Minibatch count, used to compute cumulative moving average.
        size_t m_mbCount;

        // Stores pre-computed on forward pass mean values that are used in gradient computation.
        shared_ptr<Matrix<ElemType>> m_saveMean;
        // Stores pre-computed on forward pass InvStdDev values that are used in gradient computation.
        shared_ptr<Matrix<ElemType>> m_saveInvStdDev;
        // Stores scale derivatives
        shared_ptr<Matrix<ElemType>> m_dScale;
        // Stores bias derivatives.
        shared_ptr<Matrix<ElemType>> m_dBias;

        std::unique_ptr<ConvolutionEngineFactory<ElemType>> m_factory;
        std::unique_ptr<ConvolutionEngine<ElemType>> m_convEng;
        std::unique_ptr<ConvolutionTensor4D> m_inT;
        std::unique_ptr<ConvolutionTensor4D> m_scaleBiasT;
    };

    template class BatchNormalizationNode<float>; 
    template class BatchNormalizationNode<double>;    

}}}<|MERGE_RESOLUTION|>--- conflicted
+++ resolved
@@ -813,14 +813,8 @@
 
         void SetEvalMode(bool bnEvalMode)
         {
-<<<<<<< HEAD
             m_eval = bnEvalMode; 
         }
-=======
-            m_eval = bnEvalMode;
-        }
-
->>>>>>> 9b841a54
     private:
         struct VersionInfo
         {
