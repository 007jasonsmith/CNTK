--- conflicted
+++ resolved
@@ -269,14 +269,8 @@
 //# the following is a temporary workaround until we have the C++ version
 #ReduceLogSum (z, axis=0, tag='')  = new ComputationNode [ operation = 'ReduceElements' ; inputs = z ; reductionOp = "LogSum" /*plus the function args*/ ]
 #ReduceMean (z, axis=0, tag='')    = new ComputationNode [ operation = 'ReduceElements' ; inputs = z ; reductionOp = "Mean"    /*plus the function args*/ ]
-<<<<<<< HEAD
 ReduceMax (z, axis=0, tag='')     = new ComputationNode [ operation = 'ReduceElements' ; inputs = z ; reductionOp = "Max"     /*plus the function args*/ ]
 ReduceMin (z, axis=0, tag='')     = new ComputationNode [ operation = 'ReduceElements' ; inputs = z ; reductionOp = "Min"     /*plus the function args*/ ]
-Round(x, tag='') = Floor(Plus(x, ConstantTensor(0.5, (1))), tag=tag)
-=======
-#ReduceMax (z, axis=0, tag='')     = new ComputationNode [ operation = 'ReduceElements' ; inputs = z ; reductionOp = "Max"     /*plus the function args*/ ]
-#ReduceMin (z, axis=0, tag='')     = new ComputationNode [ operation = 'ReduceElements' ; inputs = z ; reductionOp = "Min"     /*plus the function args*/ ]
->>>>>>> b5824eb5
 Scale(scalarScalingFactor, matrix, tag='') = new ComputationNode [ operation = 'Scale' ; inputs = (scalarScalingFactor : matrix) /*plus the function args*/ ]
 # TODO: Scale = ElementTimes
 ScatterPacked(cond, indexSequence, sourceData, tag='') = new ComputationNode [ operation = 'ScatterPacked' ; inputs = (cond : indexSequence : sourceData) /*plus the function args*/ ]
